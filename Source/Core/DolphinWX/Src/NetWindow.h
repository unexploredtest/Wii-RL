// Copyright 2013 Dolphin Emulator Project
// Licensed under GPLv2
// Refer to the license.txt file included.

#ifndef _NETWINDOW_H_
#define _NETWINDOW_H_

#include "CommonTypes.h"

#include <queue>
#include <string>

#include <wx/wx.h>
#include <wx/event.h>
#include <wx/sizer.h>
#include <wx/dialog.h>
#include <wx/notebook.h>
#include <wx/gbsizer.h>
#include <wx/listbox.h>
#include <wx/spinctrl.h>

#include "GameListCtrl.h"

#include "FifoQueue.h"

#include "NetPlayClient.h"

enum
{
	NP_GUI_EVT_CHANGE_GAME = 45,
	NP_GUI_EVT_START_GAME,
	NP_GUI_EVT_STOP_GAME,
};

class NetPlaySetupDiag : public wxFrame
{
public:
	NetPlaySetupDiag(wxWindow* const parent, const CGameListCtrl* const game_list);
	~NetPlaySetupDiag();
private:
	void OnJoin(wxCommandEvent& event);
	void OnHost(wxCommandEvent& event);
	void OnQuit(wxCommandEvent& event);

	void MakeNetPlayDiag(int port, const std::string &game, bool is_hosting);

	wxTextCtrl		*m_nickname_text,
		*m_host_port_text,
		*m_connect_port_text,
		*m_connect_ip_text;

	wxListBox*		m_game_lbox;
#ifdef USE_UPNP
	wxCheckBox*		m_upnp_chk;
#endif

	const CGameListCtrl* const m_game_list;
};

class NetPlayDiag : public wxFrame, public NetPlayUI
{
public:
	NetPlayDiag(wxWindow* const parent, const CGameListCtrl* const game_list
		, const std::string& game, const bool is_hosting = false);
	~NetPlayDiag();

	Common::FifoQueue<std::string>	chat_msgs;

	void OnStart(wxCommandEvent& event);

	// implementation of NetPlayUI methods
	void BootGame(const std::string& filename);
	void StopGame();

	void Update();
	void AppendChat(const std::string& msg);

	void OnMsgChangeGame(const std::string& filename);
	void OnMsgStartGame();
	void OnMsgStopGame();

	static NetPlayDiag *&GetInstance() { return npd; };

	bool IsRecording();

private:
    DECLARE_EVENT_TABLE()

	void OnChat(wxCommandEvent& event);
	void OnQuit(wxCommandEvent& event);
	void OnThread(wxCommandEvent& event);
	void OnChangeGame(wxCommandEvent& event);
	void OnAdjustBuffer(wxCommandEvent& event);
	void OnConfigPads(wxCommandEvent& event);
	void GetNetSettings(NetSettings &settings);
	std::string FindGame();

	wxListBox*		m_player_lbox;
	wxTextCtrl*		m_chat_text;
	wxTextCtrl*		m_chat_msg_text;
	wxCheckBox*		m_memcard_write;
	wxCheckBox*		m_record_chkbox;

	std::string		m_selected_game;
	wxButton*		m_game_btn;
	wxButton*		m_start_btn;

	std::vector<int>	m_playerids;

	const CGameListCtrl* const m_game_list;

	static NetPlayDiag* npd;
};

class ChangeGameDiag : public wxDialog
{
public:
	ChangeGameDiag(wxWindow* const parent, const CGameListCtrl* const game_list, wxString& game_name);

private:
	void OnPick(wxCommandEvent& event);

	wxListBox*		m_game_lbox;
	wxString&		m_game_name;
};

class PadMapDiag : public wxDialog
{
public:
<<<<<<< HEAD
	PadMapDiag(wxWindow* const parent, PadMapping map[], std::vector<const Player *>& player_list);
=======
	PadMapDiag(wxWindow* const parent, int map[], int wiimotemap[]);
>>>>>>> d3894a05

private:
	void OnAdjust(wxCommandEvent& event);

<<<<<<< HEAD
	wxChoice*	m_map_cbox[4];
	PadMapping* const m_mapping;
	std::vector<const Player *>& m_player_list;
=======
	wxChoice*	m_map_cbox[8];
	int* const	m_mapping;
	int* const	m_wiimapping;
>>>>>>> d3894a05
};

namespace NetPlay
{
	void StopGame();
}

#endif // _NETWINDOW_H_
<|MERGE_RESOLUTION|>--- conflicted
+++ resolved
@@ -127,24 +127,15 @@
 class PadMapDiag : public wxDialog
 {
 public:
-<<<<<<< HEAD
-	PadMapDiag(wxWindow* const parent, PadMapping map[], std::vector<const Player *>& player_list);
-=======
-	PadMapDiag(wxWindow* const parent, int map[], int wiimotemap[]);
->>>>>>> d3894a05
+	PadMapDiag(wxWindow* const parent, PadMapping map[], PadMapping wiimotemap[], std::vector<const Player *>& player_list);
 
 private:
 	void OnAdjust(wxCommandEvent& event);
 
-<<<<<<< HEAD
-	wxChoice*	m_map_cbox[4];
+	wxChoice*	m_map_cbox[8];
 	PadMapping* const m_mapping;
+	PadMapping* const m_wiimapping;
 	std::vector<const Player *>& m_player_list;
-=======
-	wxChoice*	m_map_cbox[8];
-	int* const	m_mapping;
-	int* const	m_wiimapping;
->>>>>>> d3894a05
 };
 
 namespace NetPlay
